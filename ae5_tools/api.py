import requests
import time
import io
import re
import os
import sys
import json
from os.path import basename, abspath, isfile, isdir, join
from fnmatch import fnmatch
from datetime import datetime
from dateutil import parser
import getpass
<<<<<<< HEAD
from tempfile import TemporaryDirectory
=======
import tarfile
>>>>>>> 793a1f9b

from .config import config
from .identifier import Identifier
from .docker import get_dockerfile, get_condarc
from .docker import build_image

from http.cookiejar import LWPCookieJar
from requests.packages import urllib3


urllib3.disable_warnings(urllib3.exceptions.InsecureRequestWarning)

# Maximum page size in keycloak
KEYCLOAK_PAGE_MAX = os.environ.get('KEYCLOAK_PAGE_MAX', 1000)


_P_COLUMNS = [            'name', 'owner', 'editor',   'resource_profile',                                    'id',               'created', 'updated', 'project_create_status', 'url']  # noqa: E241, E201
_R_COLUMNS = [            'name', 'owner', 'commands',                                                        'id', 'project_id', 'created', 'updated',                          'url']  # noqa: E241, E201
_S_COLUMNS = [            'name', 'owner',             'resource_profile',                           'state', 'id', 'project_id', 'created', 'updated',                          'url']  # noqa: E241, E201
_D_COLUMNS = ['endpoint', 'name', 'owner', 'command',  'resource_profile', 'project_name', 'public', 'state', 'id', 'project_id', 'created', 'updated',                          'url']  # noqa: E241, E201
_J_COLUMNS = [            'name', 'owner', 'command',  'resource_profile', 'project_name',           'state', 'id', 'project_id', 'created', 'updated',                          'url']  # noqa: E241, E201
_C_COLUMNS = ['id',  'permission', 'type', 'first name', 'last name', 'email']  # noqa: E241, E201
_U_COLUMNS = ['username', 'firstName', 'lastName', 'lastLogin', 'email', 'id']
_T_COLUMNS = ['name', 'id', 'description', 'is_template', 'is_default', 'download_url', 'owner', 'created', 'updated']
_A_COLUMNS = ['type', 'status', 'message', 'done', 'owner', 'id', 'description', 'created', 'updated']
_E_COLUMNS = ['id', 'owner', 'name', 'deployment_id', 'project_name', 'project_id', 'project_url']
_R_COLUMNS = ['name', 'description', 'cpu', 'memory', 'gpu']
_ED_COLUMNS = ['id', 'packages', 'name', 'is_default']
_BR_COLUMNS = ['branch', 'sha1']
_CH_COLUMNS = ['path', 'change_type', 'modified', 'conflicted', 'id']
_DTYPES = {'created': 'datetime', 'updated': 'datetime', 'modified': 'datetime',
           'createdTimestamp': 'timestamp/ms', 'notBefore': 'timestamp/s',
           'lastLogin': 'timestamp/ms', 'time': 'timestamp/ms'}


class AEException(RuntimeError):
    pass


class AEUnexpectedResponseError(AEException):
    def __init__(self, response, method, url, **kwargs):
        if isinstance(response, str):
            msg = [f'Unexpected response: {response}']
        else:
            msg = [f'Unexpected response: {response.status_code} {response.reason}',
                   f'  {method.upper()} {url}']
            if response.headers:
                msg.append(f'  headers: {response.headers}')
            if response.text:
                msg.append(f'  text: {response.text}')
        if 'params' in kwargs:
            msg.append(f'  params: {kwargs["params"]}')
        if 'data' in kwargs:
            msg.append(f'  data: {kwargs["data"]}')
        if 'json' in kwargs:
            msg.append(f'  json: {kwargs["json"]}')
        super(AEUnexpectedResponseError, self).__init__('\n'.join(msg))
    pass


class AESessionBase(object):
    '''Base class for AE5 API interactions.'''

    def __init__(self, hostname, username, password, prefix, persist):
        '''Base class constructor.

        Args:
            hostname: The FQDN of the AE5 cluster
            username: The username associated with the connection.
            password (str, AEAdminSession, or None): nominally, this is
                the password used to log in, if it is necessary. If password=None, and
                the session has expired, it will prompt the user for a password. If
                password is an AEAdminSession, it will be used to impersonate the user.
            prefix (str): The URL prefix to prepend to all API calls.
            persist: if True, an attempt will be made to load the session from disk;
                and if a new login is required, it will save the session to disk. If
                false, session information will neither be loaded nor saved.
        '''
        if not hostname or not username:
            raise ValueError('Must supply hostname and username')
        self.hostname = hostname
        self.username = username
        self.password = password
        self.persist = persist
        self.prefix = prefix.lstrip('/')
        self.session = requests.Session()
        self.session.verify = False
        self.session.cookies = LWPCookieJar()
        if self.persist:
            self._load()
        self.connected = self._connected()
        if self.connected:
            self._set_header()

    @staticmethod
    def _auth_message(msg, nl=True):
        print(msg, file=sys.stderr, end='\n' if nl else '')

    @staticmethod
    def _password_prompt(key, last_valid=True):
        cls = AESessionBase
        if not last_valid:
            cls._auth_message('Invalid username or password; please try again.')
        while True:
            cls._auth_message(f'Password for {key}: ', False)
            password = getpass.getpass('')
            if password:
                return password
            cls._auth_message('Must supply a password.')

    def __del__(self):
        if not self.persist and self.connected:
            self.disconnect()

    def _is_login(self, response):
        pass

    def authorize(self):
        key = f'{self.username}@{self.hostname}'
        need_password = self.password is None
        last_valid = True
        while True:
            if need_password:
                password = self._password_prompt(key, last_valid)
            else:
                password = self.password
            self._connect(password)
            if self._connected():
                break
            if not need_password:
                raise AEException('Invalid username or password.')
            last_valid = False
        if self._connected():
            self.connected = True
            self._set_header()
            if self.persist:
                self._save()

    def disconnect(self):
        self._disconnect()
        self.session.headers.clear()
        self.session.cookies.clear()
        if self.persist:
            self._save()
        self.connected = False

    def _format_kwargs(self, kwargs):
        return kwargs.pop('format', None), kwargs.pop('columns', None)

    def _format_table(self, response, columns, quiet=False):
        if isinstance(response, dict):
            is_series = True
            response = [response]
        elif isinstance(response, list) and all(isinstance(x, dict) for x in response):
            is_series = False
        elif quiet:
            return response
        else:
            raise ValueError('Not a tabular data format')
        clist = list(columns or ())
        cset = set(clist)
        for rec in response:
            clist.extend(c for c in rec if c not in cset)
            cset.update(rec)
        for col, dtype in _DTYPES.items():
            if col in cset:
                if dtype == 'datetime':
                    for rec in response:
                        if rec.get(col):
                            rec[col] = parser.isoparse(rec[col])
                elif dtype.startswith('timestamp'):
                    incr = dtype.rsplit('/', 1)[1]
                    fact = 1000.0 if incr == 'ms' else 1.0
                    for rec in response:
                        if rec.get(col):
                            rec[col] = datetime.fromtimestamp(rec[col] / fact)
        if is_series:
            result = [(k, response[0].get(k)) for k in clist]
            clist = ['field', 'value']
        else:
            result = [tuple(rec.get(k) for k in clist) for rec in response]
        return (result, clist)

    def _format_response(self, response, format, columns=None):
        if isinstance(response, requests.models.Response):
            if format == 'response':
                return response
            if len(response.content) == 0:
                return None
            if format == 'blob':
                return response.content
            if format == 'text':
                return response.text
            ctype = response.headers['content-type']
            if ctype.endswith('json'):
                response = response.json()
            elif format in ('json', 'table'):
                raise AEException(f'Content type {ctype} not compatible with json format')
            else:
                return response.text
        if format in ('table', 'tableif'):
            return self._format_table(response, columns, quiet=format == 'tableif')
        elif format == 'dataframe':
            records, columns = self._format_table(response, columns)
            try:
                import pandas as pd
            except ImportError:
                raise ImportError('Pandas must be installed in order to use format="dataframe"')
            return pd.DataFrame(records, columns=columns)
        else:
            return response

    def _api(self, method, endpoint, **kwargs):
        fmt, cols = self._format_kwargs(kwargs)
        subdomain = kwargs.pop('subdomain', None)
        isabs, endpoint = endpoint.startswith('/'), endpoint.lstrip('/')
        if subdomain:
            subdomain += '.'
            isabs = True
        else:
            subdomain = ''
        if not isabs:
            endpoint = f'{self.prefix}/{endpoint}'
        url = f'https://{subdomain}{self.hostname}/{endpoint}'
        do_save = False
        allow_retry = True
        if not self.connected:
            self.authorize()
            if self.password is not None:
                allow_retry = False
        retries = redirects = 0
        while True:
            try:
                response = getattr(self.session, method)(url, allow_redirects=False, **kwargs)
                retries = 0
            except requests.exceptions.ConnectionError:
                if retries == 3:
                    raise AEUnexpectedResponseError('Unable to connect', method, url, **kwargs)
                retries += 1
                time.sleep(2)
                continue
            except requests.exceptions.Timeout:
                raise AEUnexpectedResponseError('Connection timeout', method, url, **kwargs)
            if 300 <= response.status_code < 400:
                # Redirection here happens for two reasons, described below. We
                # handle them ourselves to provide better behavior than requests.
                url2 = response.headers['location'].rstrip()
                if url2.startswith('/'):
                    url2 = f'https://{subdomain}{self.hostname}{url2}'
                if url2 == url:
                    # Self-redirects happen sometimes when the deployment is not
                    # fully ready. If the application code isn't ready, we usually
                    # get a 502 response, though, so I think this has to do with the
                    # preparation of the static endpoint. As evidence for this, they
                    # seem to occur after a rapid deploy->stop->deploy combination
                    # on the same endpoint. So we are blocking for up to a minute here
                    # to wait for the endpoint to be established. If we let requests
                    # handle the redirect it would quickly reach its redirect limit.
                    if redirects == 30:
                        raise AEUnexpectedResponseError('Too many self-redirects', method, url, **kwargs)
                    redirects += 1
                    time.sleep(2)
                else:
                    # In this case we are likely being redirected to auth to retrieve
                    # a cookie for the endpoint session itself. We will want to save
                    # this to avoid having to retrieve it every time. No need to sleep
                    # here since this is not an identical redirect
                    do_save = True
                    redirects = 0
                url = url2
                method = 'get'
            elif allow_retry and (response.status_code == 401 or self._is_login(response)):
                self.authorize()
                if self.password is not None:
                    allow_retry = False
                redirects = 0
            elif response.status_code >= 400:
                raise AEUnexpectedResponseError(response, method, url, **kwargs)
            else:
                if do_save and self.persist:
                    self._save()
                return self._format_response(response, fmt, cols)

    def _get(self, endpoint, **kwargs):
        return self._api('get', endpoint, **kwargs)

    def _delete(self, endpoint, **kwargs):
        return self._api('delete', endpoint, **kwargs)

    def _post(self, endpoint, **kwargs):
        return self._api('post', endpoint, **kwargs)

    def _put(self, endpoint, **kwargs):
        return self._api('put', endpoint, **kwargs)

    def _patch(self, endpoint, **kwargs):
        return self._api('patch', endpoint, **kwargs)


class AEUserSession(AESessionBase):
    def __init__(self, hostname, username, password=None, persist=True):
        self._filename = os.path.join(config._path, 'cookies', f'{username}@{hostname}')
        super(AEUserSession, self).__init__(hostname, username, password=password,
                                            prefix='api/v2', persist=persist)

    def _set_header(self):
        s = self.session
        for cookie in s.cookies:
            if cookie.name == '_xsrf':
                s.headers['x-xsrftoken'] = cookie.value
                break

    def _load(self):
        s = self.session
        if os.path.exists(self._filename):
            s.cookies.load(self._filename, ignore_discard=True)
            os.utime(self._filename)

    def _connected(self):
        return any(c.name == '_xsrf' for c in self.session.cookies)

    def _is_login(self, resp):
        if resp.status_code == 200:
            ctype = resp.headers['content-type']
            if ctype.startswith('text/html'):
                return bool(re.search(r'<form id="kc-form-login"', resp.text, re.M))

    def _connect(self, password):
        if isinstance(password, AEAdminSession):
            self.session.cookies = password.impersonate(self.username)
        else:
            params = {'client_id': 'anaconda-platform',
                      'scope': 'openid',
                      'response_type': 'code',
                      'redirect_uri': f'https://{self.hostname}/login'}
            url = f'https://{self.hostname}/auth/realms/AnacondaPlatform/protocol/openid-connect/auth'
            resp = self.session.get(url, params=params)
            match = re.search(r'<form id="kc-form-login".*?action="([^"]*)"', resp.text, re.M)
            if not match:
                # Already logged in, apparently?
                return
            data = {'username': self.username, 'password': password}
            resp = self.session.post(match.groups()[0].replace('&amp;', '&'), data=data)
            if 'Invalid username or password.' in resp.text:
                self.session.cookies.clear()

    def _disconnect(self):
        # This will actually close out the session, so even if the cookie had
        # been captured for use elsewhere, it would no longer be useful.
        self._get('/logout')

    def _save(self):
        os.makedirs(os.path.dirname(self._filename), mode=0o700, exist_ok=True)
        self.session.cookies.save(self._filename, ignore_discard=True)
        os.chmod(self._filename, 0o600)

    def _id(self, type, ident, quiet=False):
        if isinstance(ident, str):
            ident = Identifier.from_string(ident, no_revision=type != 'projects')
        tval = 'deployments' if type in ('jobs', 'runs') else type
        idtype = ident.id_type(ident.id) if ident.id else tval
        if idtype not in ('projects', tval):
            raise ValueError(f'Expected a {type} ID type, found a {idtype} ID: {ident}')
        matches = []
        # NOTE: we are retrieving all project records here, even if we have the unique
        # id and could potentially retrieve the individual record, because the full
        # listing includes a field the individual query does not (project_create_status)
        # Also, we're using our wrapper around the list API calls instead of the direct
        # call so we get the benefit of our record cleanup.
        records = getattr(self, type.rstrip('s') + '_list')(internal=True)
        owner, name, id, pid = (ident.owner or '*', ident.name or '*',
                                ident.id if ident.id and tval == idtype else '*',
                                ident.pid if ident.pid and type != 'projects' else '*')
        for rec in records:
            if (fnmatch(rec['owner'], owner) and fnmatch(rec['name'], name) and
                fnmatch(rec['id'], id) and fnmatch(rec.get('project_id', ''), pid)): # noqa
                matches.append(rec)
        if len(matches) == 1:
            rec = matches[0]
            id = rec['id']
        elif quiet:
            id, rec = None, None
        else:
            pfx = 'Multiple' if len(matches) else 'No'
            msg = f'{pfx} {type} found matching {owner}/{name}/{id}'
            if matches:
                matches = [str(Identifier.from_record(r, True)) for r in matches]
                msg += ':\n  - ' + '\n  - '.join(matches)
            raise ValueError(msg)
        return rec['id'], rec

    def _revision(self, ident, keep_latest=False, quiet=False):
        if isinstance(ident, str):
            ident = Identifier.from_string(ident)
        id, prec = self._id('projects', ident, quiet=quiet)
        rrec, rev = None, None
        if id:
            revisions = self._get(f'projects/{id}/revisions')
            if not ident.revision or ident.revision == 'latest':
                matches = [revisions[0]]
            else:
                matches = []
                for response in revisions:
                    if fnmatch(response['name'], ident.revision):
                        matches.append(response)
            if len(matches) == 1:
                rrec = matches[0]
                if not keep_latest or (ident.revision and ident.revision != 'latest'):
                    rev = rrec['name']
            elif not quiet:
                pfx = 'Multiple' if len(matches) else 'No'
                msg = f'{pfx} revisions found matching {ident.revision}'
                if matches:
                    msg += ':\n  - ' + '\n  - '.join(matches)
                raise ValueError(msg)
        return id, rev, prec, rrec

    def _id_or_name(self, type, ident, quiet=False):
        matches = []
        records = getattr(self, type.rstrip('s') + '_list')(internal=True)
        has_id = any('id' in rec for rec in records)
        for rec in records:
            if (has_id and fnmatch(rec['id'], ident) or fnmatch(rec['name'], ident)):
                matches.append(rec)
        if len(matches) > 1 and has_id:
            attempt = [rec for rec in matches if fnmatch(rec['id'], ident)]
            if len(attempt) == 1:
                matches = attempt
        if len(matches) == 1:
            rec = matches[0]
            id = rec.get('id', rec['name'])
        elif quiet:
            id, rec = None, None
        else:
            tstr = type.replace('_', ' ')
            pfx = 'Multiple' if len(matches) else 'No'
            msg = f'{pfx} {tstr}s found matching "{ident}"'
            if matches:
                if has_id:
                    matches = [f'{r["id"]}: {r["name"]}' for r in matches]
                else:
                    matches = [r["name"] for r in matches]
                msg += ':\n  - ' + '\n  - '.join(matches)
            raise ValueError(msg)
        return id, rec

    def project_list(self, collaborators=False, internal=False, format=None):
        records = self._get('projects')
        if collaborators and not internal:
            self._join_collaborators('projects', records)
            columns = list(_P_COLUMNS)
            columns.insert(4, 'collaborators')
        else:
            columns = _P_COLUMNS
        return self._format_response(records, format=format, columns=columns)

    def project_info(self, ident, collaborators=True, internal=False, format=None, quiet=False):
        id, record = self._id('projects', ident, quiet=quiet)
        if record and (collaborators and not internal):
            self._join_collaborators('projects', record)
            columns = list(_P_COLUMNS)
            columns.insert(4, 'collaborators')
        else:
            columns = _P_COLUMNS
        return self._format_response(record, format=format, columns=columns)

    def resource_profile_list(self, internal=False, format=None):
        response = self._get('projects/actions', params={'q': 'create_action'})
        profiles = response[0]['resource_profiles']
        for profile in profiles:
            profile['description'], params = profile['description'].rsplit(' (', 1)
            for param in params.rstrip(')').split(', '):
                k, v = param.split(': ', 1)
                profile[k.lower()] = v
            if 'gpu' not in profile:
                profile['gpu'] = 0
        return self._format_response(profiles, format=format, columns=_R_COLUMNS)

    def resource_profile_info(self, name, internal=False, format=None, quiet=False):
        id, rec = self._id_or_name('resource_profile', name, quiet=quiet)
        return self._format_response(rec, format=format, columns=_R_COLUMNS)

    def editor_list(self, internal=False, format=None):
        response = self._get('projects/actions', params={'q': 'create_action'})[0]
        editors = response['editors']
        for rec in editors:
            rec['packages'] = ' '.join(rec['packages'])
        return self._format_response(editors, format=format, columns=_ED_COLUMNS)

    def editor_info(self, name, internal=False, format=None, quiet=False):
        id, rec = self._id_or_name('editor', name)
        return self._format_response(rec, format=format, columns=_ED_COLUMNS)

    def sample_list(self, format=None):
        result = []
        for sample in self._get('template_projects'):
            sample['is_template'] = True
            result.append(sample)
        for sample in self._get('sample_projects'):
            sample['is_template'] = sample['is_default'] = False
            result.append(sample)
        return self._format_response(result, format=format, columns=_T_COLUMNS)

    def sample_info(self, ident, internal=False, format=None, quiet=False):
        id, record = self._id_or_name('sample', ident, quiet=quiet)
        return self._format_response(record, format=format, columns=_T_COLUMNS)

    def project_collaborator_list(self, ident, format=None):
        id, _ = self._id('projects', ident)
        return self._get(f'projects/{id}/collaborators', format=format, columns=_C_COLUMNS)

    def project_collaborator_info(self, ident, userid, internal=False, format=None, quiet=False):
        collabs = self.project_collaborator_list(ident)
        for c in collabs:
            if userid == c['id']:
                return self._format_response(c, format=format, columns=_C_COLUMNS)
        if not quiet:
            raise AEException(f'Collaborator not found: {userid}')

    def project_collaborator_list_set(self, ident, collabs, format=None):
        id, _ = self._id('projects', ident)
        result = self._put(f'projects/{id}/collaborators', json=collabs)
        return self._format_response(result['collaborators'], format=format, columns=_C_COLUMNS)

    def project_collaborator_add(self, ident, userid, group=False, read_only=False):
        id, _ = self._id('projects', ident)
        collabs = self.project_collaborator_list(id)
        ncollabs = len(collabs)
        if not isinstance(userid, tuple):
            userid = userid,
        collabs = [c for c in collabs if c['id'] not in userid]
        if len(collabs) != ncollabs:
            self.project_collaborator_list_set(id, collabs)
        type = 'group' if group else 'user'
        perm = 'r' if read_only else 'rw'
        collabs.extend({'id': u, 'type': type, 'permission': perm} for u in userid)
        return self.project_collaborator_list_set(id, collabs, format=format)

    def project_collaborator_remove(self, ident, userid, format=None):
        id, _ = self._id('projects', ident)
        collabs = self.project_collaborator_list(id)
        if not isinstance(userid, tuple):
            userid = userid,
        missing = set(userid) - set(c['id'] for c in collabs)
        if missing:
            missing = ', '.join(missing)
            raise AEException(f'Collaborator(s) not found: {missing}')
        collabs = [c for c in collabs if c['id'] not in userid]
        return self.project_collaborator_list_set(id, collabs, format=format)

    def project_patch(self, ident, **kwargs):
        format = kwargs.pop('format', None)
        id, _ = self._id('projects', ident)
        data = {k: v for k, v in kwargs.items() if v is not None}
        if data:
            self._patch(f'projects/{id}', json=data)
        return self.project_info(id, format=format)

    def project_sessions(self, ident, format=None):
        id, _ = self._id('projects', ident)
        return self._get(f'projects/{id}/sessions', format=format, columns=_S_COLUMNS)

    def project_deployments(self, ident, format=None):
        id, _ = self._id('projects', ident)
        response = self._get(f'projects/{id}/deployments')
        self._fix_endpoints(response)
        return self._format_response(response, format=format, columns=_D_COLUMNS)

    def project_jobs(self, ident, format=None):
        id, _ = self._id('projects', ident)
        return self._get(f'projects/{id}/jobs', format=format, columns=_J_COLUMNS)

    def project_runs(self, ident, format=None):
        id, _ = self._id('projects', ident)
        return self._get(f'projects/{id}/runs', format=format, columns=_R_COLUMNS)

    def project_activity(self, ident, limit=0, latest=False, format=None):
        id, _ = self._id('projects', ident)
        limit = 1 if latest else (999999 if limit <= 0 else limit)
        params = {'sort': '-updated', 'page[size]': limit}
        response = self._get(f'projects/{id}/activity', params=params)['data']
        if latest:
            response = response[0]
        return self._format_response(response, format=format, columns=_A_COLUMNS)

    def revision_list(self, ident, format=None):
        id, _ = self._id('projects', ident)
        response = self._get(f'projects/{id}/revisions')
        for rec in response:
            rec['project_id'] = 'a0-' + rec['url'].rsplit('/', 3)[-3]
        return self._format_response(response, format=format, columns=_R_COLUMNS)

    def revision_info(self, ident, internal=False, format=None, quiet=False):
        id, rev, prec, rrec = self._revision(ident, quiet=quiet)
        if rrec:
            rrec['project_id'] = prec['id']
        return self._format_response(rrec, format=format, columns=_R_COLUMNS)

    def project_download(self, ident, filename=None):
        id, rev, _, _ = self._revision(ident)
        response = self._get(f'projects/{id}/revisions/{rev}/archive', format='blob')
        if filename is None:
            return response
        with open(filename, 'wb') as fp:
            fp.write(response)

    def project_image(self, ident, command=None, condarc_path=None, dockerfile_path=None, debug=False, format=None):
        '''Build docker image'''
        _, rev, _, rrec = self._revision(ident)
        info = self.project_info(ident, format='response')
        name = info['name'].replace(' ','').lower()
        owner = info['owner'].replace('@','_at_')
        tag = f'{owner}/{name}:{rev}'

        dockerfile = get_dockerfile(dockerfile_path)
        condarc = get_condarc(condarc_path)

        if command:
            commands = [c['id'] for c in rrec['commands']]
            if not commands:
                print('There are no configured commands in this project.')
                print('Remove the --command option to build the container anyway.')
                return
            if command in commands:
                dockerfile = re.sub('(CMD anaconda-project run)(.*?)$', f'\g<1> {command}', dockerfile)
            else:
                print(f'The command {command} is not one of the configured commands.')
                print('Available commands are:')
                for c in rrec['commands']:
                    default = c.get('default', False)
                    if default:
                        print(f'  {c["id"]:15s} (default)')
                    else:
                        print(f'  {c["id"]:15s}')
                return

        with TemporaryDirectory() as tempdir:
            with open(os.path.join(tempdir, 'Dockerfile'), 'w') as f:
                f.write(dockerfile)

            with open(os.path.join(tempdir, 'condarc'), 'w') as f:
                f.write(condarc)

            self.project_download(ident, filename=os.path.join(tempdir, 'project.tar.gz'))
            
            print('Starting image build. This may take several minutes.')
            build_image(tempdir, tag=tag, debug=debug)

    def project_delete(self, ident, format=None):
        id, _ = self._id('projects', ident)
        return self._delete(f'projects/{id}', format=format or 'response')

    def _wait(self, id, status):
        index = 0
        while not status['done'] and not status['error']:
            time.sleep(5)
            params = {'sort': '-updated', 'page[size]': index + 1}
            activity = self._get(f'projects/{id}/activity', params=params)
            try:
                status = next(s for s in activity['data'] if s['id'] == status['id'])
            except StopIteration:
                index = index + 1
        return status

    def project_upload(self, project_archive, name, tag, wait=True, format=None):
        if not name:
            if type(project_archive) == bytes:
                raise RuntimeError('Project name must be supplied for binary input')
            name = basename(abspath(project_archive)).split('.', 1)[0]
        try:
            f = None
            if type(project_archive) == bytes:
                f = io.BytesIO(project_archive)
            elif not os.path.exists(project_archive):
                raise RuntimeError(f'File/directory not found: {project_archive}')
            elif not isdir(project_archive):
                f = open(project_archive, 'rb')
            elif not isfile(join(project_archive, 'anaconda-project.yml')):
                raise RuntimeError(f'Project directory must include anaconda-project.yml')
            else:
                f = io.BytesIO()
                with tarfile.open(fileobj=f, mode='w|gz') as tf:
                    tf.add(project_archive, arcname='project', recursive=True)
                f.seek(0)
            data = {'name': name}
            if tag:
                data['tag'] = tag
            response = self._post('projects/upload', files={'project_file': f}, data=data)
        finally:
            if f is not None:
                f.close()
        if response.get('error'):
            raise RuntimeError('Error uploading project: {}'.format(response['error']['message']))
        if wait:
            response['action'] = self._wait(response['id'], response['action'])
        if response['action']['error']:
            raise RuntimeError('Error processing upload: {}'.format(response['action']['message']))
        return self._format_response(response, format, columns=_P_COLUMNS)

    def _join_projects(self, response, nameprefix=None):
        if isinstance(response, dict):
            pid = 'a0-' + response['project_url'].rsplit('/', 1)[-1]
            project = self._get(f'projects/{pid}')
            if nameprefix or 'name' not in response:
                if 'name' in response:
                    response[f'{nameprefix}_name'] = response['name']
                response['name'] = project['name']
            else:
                response['project_name'] = project['name']
            response['project_id'] = pid
        elif response:
            pnames = {x['id']: x['name'] for x in self._get('projects')}
            for rec in response:
                pid = 'a0-' + rec['project_url'].rsplit('/', 1)[-1]
                pname = pnames.get(pid, '')
                if nameprefix or 'name' not in rec:
                    if 'name' in rec:
                        rec[f'{nameprefix}_name'] = rec['name']
                    rec['name'] = pname
                else:
                    rec['project_name'] = pname
                rec['project_id'] = pid if pname else ''

    def _join_collaborators(self, what, response):
        if isinstance(response, dict):
            collabs = self._get(f'{what}/{response["id"]}/collaborators')
            response['collaborators'] = ', '.join(c['id'] for c in collabs)
        elif response:
            for rec in response:
                self._join_collaborators(what, rec)

    def _fix_endpoints(self, response):
        if isinstance(response, dict):
            if response.get('url'):
                response['endpoint'] = response['url'].split('/', 3)[2].split('.', 1)[0]
        else:
            for record in response:
                self._fix_endpoints(record)

    def _join_changes(self, record):
        for rec in ([record] if isinstance(record, dict) else record):
            changes = self.session_changes(rec['id'], format='json')
            rec['changes'] = ', '.join(r['path'] for r in changes)
            rec['modified'] = max((r['modified'] or rec['updated'] for r in changes), default='')
        return _S_COLUMNS[:2] + ['changes', 'modified'] + _S_COLUMNS[2:]

    def session_list(self, internal=False, changes=False, format=None):
        response = self._get('sessions')
        # We need _join_projects even in internal mode to replace
        # the internal session name with the project name
        self._join_projects(response, 'session')
        headers = _S_COLUMNS
        if not internal and changes:
            headers = self._join_changes(response)
        return self._format_response(response, format, columns=headers)

    def session_info(self, ident, internal=False, format=None, quiet=False):
        id, record = self._id('sessions', ident, quiet=quiet)
        if record:
            self._join_projects(record, 'session')
        headers = _S_COLUMNS
        if not internal:
            headers = self._join_changes(record)
        return self._format_response(record, format, columns=headers)

    def session_changes(self, ident, master=False, format=None):
        id, _ = self._id('sessions', ident)
        which = 'master' if master else 'local'
        result = self._get(f'sessions/{id}/changes/{which}/', format='json')
        return self._format_response(result['files'], format=format, columns=_CH_COLUMNS)

    def session_branches(self, ident, format=None):
        id, _ = self._id('sessions', ident)
        # Use master because it's more likely to be a smaller result (no changed files)
        result = self._get(f'sessions/{id}/changes/master/', format='json')
        result = [{'branch': k, 'sha1': v} for k, v in result['branches'].items()]
        return self._format_response(result, format=format, columns=_BR_COLUMNS)

    def session_start(self, ident, editor=None, resource_profile=None, wait=True, format=None):
        id, record = self._id('projects', ident)
        patches = {}
        for key, value in (('editor', editor), ('resource_profile', resource_profile)):
            if value and record.get(key) != value:
                patches[key] = value
        if patches:
            self._patch(f'projects/{id}', json=patches)
        response = self._post(f'projects/{id}/sessions')
        if response.get('error'):
            raise RuntimeError('Error starting project: {}'.format(response['error']['message']))
        if wait:
            response['action'] = self._wait(id, response['action'])
        if response['action'].get('error'):
            raise RuntimeError('Error completing session start: {}'.format(response['action']['message']))
        return self._format_response(response, format=format, columns=_S_COLUMNS)

    def session_stop(self, ident, format=format):
        id, _ = self._id('sessions', ident)
        return self._delete(f'sessions/{id}', format=format)

    def session_restart(self, ident, wait=True, format=None):
        id, record = self._id('sessions', ident)
        self._delete(f'sessions/{id}')
        # Unlike deployments I am not copying over the editor and resource profile
        # settings from the current session. That's because I want to support the use
        # case where the session settings are patched prior to restart
        return self.session_start(record['project_id'], wait=wait, format=format)

    def deployment_list(self, collaborators=True, endpoints=True, internal=False, format=None):
        response = self._get('deployments')
        self._join_projects(response)
        if not internal and collaborators:
            self._join_collaborators('deployments', response)
        if endpoints:
            self._fix_endpoints(response)
        return self._format_response(response, format, _D_COLUMNS)

    def deployment_info(self, ident, collaborators=True, internal=False, format=None, quiet=False):
        id, record = self._id('deployments', ident, quiet=quiet)
        if record:
            self._join_projects(record)
            if collaborators and not internal:
                self._join_collaborators('deployments', record)
            if record.get('url'):
                record['endpoint'] = record['url'].split('/', 3)[2].split('.', 1)[0]
        return self._format_response(record, format, _D_COLUMNS)

    def endpoint_list(self, format=None, internal=False):
        response = self._get('/platform/deploy/api/v1/apps/static-endpoints')
        response = response['data']
        deps = self.deployment_list(internal=True)
        dmap = {drec['endpoint']: drec for drec in deps if drec['endpoint']}
        pnames = {prec['id']: prec['name'] for prec in self.project_list(internal=True)}
        for rec in response:
            drec = dmap.get(rec['id'])
            if drec:
                rec['project_url'] = drec['project_url']
                rec['project_name'], rec['project_id'] = drec['project_name'], drec['project_id']
                rec['name'], rec['deployment_id'] = drec['name'], drec['id']
                rec['owner'] = drec['owner']
            else:
                rec['name'], rec['deployment_id'] = '', ''
                rec['project_id'] = 'a0-' + rec['project_url'].rsplit('/', 1)[-1]
                rec['project_name'] = pnames.get(rec['project_id'], '')
        return self._format_response(response, format=format, columns=_E_COLUMNS)

    def endpoint_info(self, ident, internal=False, format=None, quiet=False):
        id, rec = self._id_or_name('endpoint', ident, quiet=quiet)
        return self._format_response(rec, format=format, columns=_E_COLUMNS)

    def deployment_collaborators(self, ident, format=None):
        id, _ = self._id('deployments', ident)
        return self._get(f'deployments/{id}/collaborators', format=format, columns=_C_COLUMNS)

    def deployment_collaborator_list(self, ident, format=None):
        id, _ = self._id('deployments', ident)
        return self._get(f'deployments/{id}/collaborators', format=format, columns=_C_COLUMNS)

    def deployment_collaborator_info(self, ident, userid, internal=False, format=None, quiet=False):
        collabs = self.deployment_collaborator_list(ident)
        for c in collabs:
            if userid == c['id']:
                return self._format_response(c, format=format, columns=_C_COLUMNS)
        if not quiet:
            raise AEException(f'Collaborator not found: {userid}')

    def deployment_collaborator_list_set(self, ident, collabs, format=None):
        id, _ = self._id('deployments', ident)
        result = self._put(f'deployments/{id}/collaborators', json=collabs)
        return self._format_response(result['collaborators'], format=format, columns=_C_COLUMNS)

    def deployment_collaborator_add(self, ident, userid, group=False, format=None):
        id, _ = self._id('deployments', ident)
        collabs = self.deployment_collaborator_list(id)
        ncollabs = len(collabs)
        if not isinstance(userid, tuple):
            userid = userid,
        collabs = [c for c in collabs if c['id'] not in userid]
        if len(collabs) != ncollabs:
            self.deployment_collaborator_list_set(id, collabs)
        collabs.extend({'id': u, 'type': 'group' if group else 'user', 'permission': 'r'} for u in userid)
        return self.deployment_collaborator_list_set(id, collabs, format=format)

    def deployment_collaborator_remove(self, ident, userid, format=None):
        id, _ = self._id('deployments', ident)
        collabs = self.deployment_collaborator_list(id)
        if not isinstance(userid, tuple):
            userid = userid,
        missing = set(userid) - set(c['id'] for c in collabs)
        if missing:
            missing = ', '.join(missing)
            raise AEException(f'Collaborator(s) not found: {missing}')
        collabs = [c for c in collabs if c['id'] not in userid]
        return self.deployment_collaborator_list_set(id, collabs, format=format)

    def deployment_start(self, ident, name=None, endpoint=None, command=None,
                         resource_profile=None, public=False,
                         collaborators=None, wait=True, format=None):
        id, rev, prec, rrec = self._revision(ident)
        data = {'source': rrec['url'],
                'revision': rrec['id'],
                'resource_profile': resource_profile or prec['resource_profile'],
                'command': command or rrec['commands'][0]['id'],
                'public': bool(public),
                'target': 'deploy'}
        if name:
            data['name'] = name
        if endpoint:
            data['static_endpoint'] = endpoint
        response = self._post(f'projects/{id}/deployments', json=data)
        if response.get('error'):
            raise RuntimeError('Error starting deployment: {}'.format(response['error']['message']))
        if collaborators:
            self.deployment_collaborator_list_set(response['id'], collaborators)
        # The _wait method doesn't work here. The action isn't even updated, it seems
        while wait and response['state'] in ('initial', 'starting'):
            time.sleep(5)
            response = self._get(f'deployments/{response["id"]}')
        if wait and response['state'] != 'started':
            raise RuntimeError(f'Error completing deployment start: {response["status_text"]}')
        response['project_id'] = id
        return self._format_response(response, format=format, columns=_S_COLUMNS)

    def deployment_restart(self, ident, wait=True, format=None):
        id, record = self._id('deployments', ident)
        collab = self.deployment_collaborators(id)
        if record.get('url'):
            endpoint = record['url'].split('/', 3)[2].split('.', 1)[0]
            if id.endswith(endpoint):
                endpoint = None
        else:
            endpoint = None
        self._delete(f'deployments/{id}')
        return self.deployment_start(record['project_id'],
                                     endpoint=endpoint, command=record['command'],
                                     resource_profile=record['resource_profile'], public=record['public'],
                                     collaborators=collab, wait=wait, format=format)

    def deployment_patch(self, ident, **kwargs):
        format = kwargs.pop('format', None)
        id, _ = self._id('deployments', ident)
        data = {k: v for k, v in kwargs.items() if v is not None}
        if data:
            self._patch(f'deployments/{id}', json=data)
        return self.deployment_info(id, format=format)

    def deployment_stop(self, ident, format=None):
        id, _ = self._id('deployments', ident)
        return self._delete(f'deployments/{id}', format=format)

    def deployment_logs(self, ident, which=None, format=None):
        id, _ = self._id('deployments', ident)
        result = self._get(f'deployments/{id}/logs', format='json')
        if which is not None:
            result = result[which]
        return self._format_response(result, format=format)

    def deployment_token(self, ident, which=None, format=None):
        id, _ = self._id('deployments', ident)
        result = self._post(f'deployments/{id}/token', format='json')
        if isinstance(result, dict) and set(result) == {'token'}:
            result = result['token']
        return self._format_response(result, format=format)

    def job_list(self, internal=False, format=None):
        return self._get('jobs', format=format, columns=_J_COLUMNS)

    def job_info(self, ident, internal=False, format=None, quiet=False):
        id, record = self._id('jobs', ident, quiet=quiet)
        return self._format_response(record, format=format, columns=_J_COLUMNS)

    def job_runs(self, ident, format=None):
        id, record = self._id('jobs', ident)
        return self._get(f'jobs/{id}/runs', format=format, columns=_J_COLUMNS)

    def job_run(self, ident, format=None):
        id, _ = self._id('jobs', ident)
        return self._post(f'jobs/{id}/runs', format=format, columns=_J_COLUMNS)

    def job_delete(self, ident, format=None):
        id, _ = self._id('jobs', ident)
        return self._delete(f'jobs/{id}', format=format)

    def job_pause(self, ident, format=None):
        id, _ = self._id('jobs', ident)
        return self._post(f'jobs/{id}/pause', format=format, columns=_J_COLUMNS)

    def job_unpause(self, ident, format=format):
        id, _ = self._id('jobs', ident)
        return self._post(f'jobs/{id}/unpause', format=format, columns=_J_COLUMNS)

    def job_create(self, ident, schedule=None, name=None, command=None,
                   resource_profile=None, variables=None, run=False,
                   wait=False, cleanup=False, make_unique=None,
                   show_run=False, format=None):
        if cleanup and schedule:
            raise ValueError('cannot use cleanup=True with a scheduled job')
        if cleanup and (not run or not wait):
            raise ValueError('must specify run=wait=True with cleanup=True')
        id, rev, prec, rrec = self._revision(ident, keep_latest=True)
        if not command:
            command = rrec['commands'][0]['id']
        # AE5's default name generator unfortunately uses colons
        # in the creation of its job names which causes confusion for
        # ae5-tools, which uses them to mark a revision identifier.
        # Furthermore, creating a job with the same name as an deleted
        # job that still has run listings causes an error.
        if not name:
            name = f'{command}-{prec["name"]}'
            if make_unique is None:
                make_unique = True
        if make_unique:
            jnames = {j['name'] for j in self._get(f'jobs')}
            jnames.update(j['name'] for j in self._get(f'runs'))
            if name in jnames:
                bname = name
                for counter in range(1, len(jnames) + 1):
                    name = f'{bname}-{counter}'
                    if name not in jnames:
                        break
        data = {'source': rrec['url'],
                'resource_profile': resource_profile or prec['resource_profile'],
                'command': command,
                'target': 'deploy',
                'schedule': schedule,
                'autorun': run,
                'revision': rev or 'latest',
                'name': name}
        if variables:
            data['variables'] = variables
        response = self._post(f'projects/{id}/jobs', json=data)
        if response.get('error'):
            raise RuntimeError('Error starting job: {}'.format(response['error']['message']))
        response['project_id'] = id
        if run:
            run = self._get(f'jobs/{response["id"]}/runs')[-1]
            if wait:
                while run['state'] not in ('completed', 'error'):
                    time.sleep(5)
                    run = self._get(f'runs/{run["id"]}')
                if cleanup:
                    self._delete(f'jobs/{response["id"]}')
            if show_run:
                response = run
        return self._format_response(response, format=format, columns=_J_COLUMNS)

    def job_patch(self, ident, name=None, command=None, schedule=None,
                  resource_profile=None, variables=None, format=None):
        id, jrec = self._id('jobs', ident)
        data = {}
        if name:
            data['name'] = name
        if command:
            data['command'] = command
        if schedule:
            data['schedule'] = schedule
        if resource_profile:
            data['resource_profile'] = resource_profile
        if variables is not None:
            data['variables'] = variables
        return self._patch(f'jobs/{id}', json=data, format=format, columns=_J_COLUMNS)

    def run_list(self, internal=False, format=None):
        return self._get('runs', format=format, columns=_J_COLUMNS)

    def run_info(self, ident, internal=False, format=None, quiet=False):
        id, record = self._id('runs', ident, quiet=quiet)
        return self._format_response(record, format=format, columns=_J_COLUMNS)

    def run_log(self, ident, format=None):
        id, _ = self._id('runs', ident)
        return self._get(f'runs/{id}/logs')['job']

    def run_stop(self, ident, format=None):
        id, _ = self._id('runs', ident)
        return self._post(f'runs/{id}/stop', format=format, columns=_J_COLUMNS)

    def run_delete(self, ident, format=None):
        id, _ = self._id('runs', ident)
        return self._delete(f'runs/{id}', format=format, columns=_J_COLUMNS)


class AEAdminSession(AESessionBase):
    def __init__(self, hostname, username, password=None, persist=True):
        self._sdata = None
        self._login_base = f'https://{hostname}/auth/realms/master/protocol/openid-connect'
        super(AEAdminSession, self).__init__(hostname, username, password,
                                             prefix='auth/admin/realms/AnacondaPlatform',
                                             persist=persist)

    def _load(self):
        self._filename = os.path.join(config._path, 'tokens', f'{self.username}@{self.hostname}')
        if os.path.exists(self._filename):
            with open(self._filename, 'r') as fp:
                sdata = json.load(fp)
            if isinstance(sdata, dict) and 'refresh_token' in sdata:
                resp = self.session.post(self._login_base + '/token',
                                         data={'refresh_token': sdata['refresh_token'],
                                               'grant_type': 'refresh_token',
                                               'client_id': 'admin-cli'})
                if resp.status_code == 200:
                    self._sdata = resp.json()

    def _connected(self):
        return isinstance(self._sdata, dict) and 'access_token' in self._sdata

    def _set_header(self):
        self.session.headers['Authorization'] = f'Bearer {self._sdata["access_token"]}'

    def _connect(self, password):
        resp = self.session.post(self._login_base + '/token',
                                 data={'username': self.username,
                                       'password': password,
                                       'grant_type': 'password',
                                       'client_id': 'admin-cli'})
        self._sdata = {} if resp.status_code == 401 else resp.json()

    def _disconnect(self):
        if self._sdata:
            self.session.post(self._login_base + '/logout',
                              data={'refresh_token': self._sdata['refresh_token'],
                                    'client_id': 'admin-cli'})
            self._sdata.clear()

    def _save(self):
        os.makedirs(os.path.dirname(self._filename), mode=0o700, exist_ok=True)
        with open(self._filename, 'w') as fp:
            json.dump(self._sdata, fp)

    def _get_paginated(self, path, **kwargs):
        records = []
        limit = kwargs.pop('limit', sys.maxsize)
        kwargs.setdefault('first', 0)
        while True:
            kwargs['max'] = min(KEYCLOAK_PAGE_MAX, limit)
            t_records = self._get(path, params=kwargs)
            records.extend(t_records)
            n_records = len(t_records)
            if n_records < kwargs['max'] or n_records == limit:
                return records
            kwargs['first'] += n_records
            limit -= n_records

    def user_events(self, format=None, **kwargs):
        first = kwargs.pop('first', 0)
        limit = kwargs.pop('limit', sys.maxsize)
        records = self._get_paginated('events', limit=limit, first=first, **kwargs)
        return self._format_response(records, format=format, columns=[])

    def user_list(self, internal=False, format=None):
        users = self._get_paginated('users')
        if not internal:
            users = {u['id']: u for u in users}
            events = self._get_paginated('events', client='anaconda-platform', type='LOGIN')
            for e in events:
                if 'response_mode' not in e['details']:
                    urec = users.get(e['userId'])
                    if urec and 'lastLogin' not in urec:
                        urec['lastLogin'] = e['time']
            users = list(users.values())
            for urec in users:
                urec.setdefault('lastLogin', 0)
        return self._format_response(users, format=format, columns=_U_COLUMNS)

    def user_info(self, user_or_id, internal=False, format=None, quiet=False):
        if re.match(r'[0-9a-f]{8}-[0-9a-f]{4}-[0-9a-f]{4}-[0-9a-f]{4}-[0-9a-f]{12}', user_or_id):
            response = [self._get(f'users/{user_or_id}')]
        else:
            response = self._get(f'users?username={user_or_id}')
        if response:
            response = response[0]
            if not internal:
                events = self._get_paginated('events', client='anaconda-platform',
                                             type='LOGIN', user=response['id'])
                time = next((e['time'] for e in events
                             if 'response_mode' not in e['details']), 0)
                response['lastLogin'] = datetime.utcfromtimestamp(time / 1000.0)
        elif not quiet:
            raise ValueError(f'Could not find user {user_or_id}')
        if not internal:
            events = self.user_events(client='anaconda-platform', type='LOGIN', user=response['id'])
            response['lastLogin'] = next((e['time'] for e in events
                                         if 'response_mode' not in e['details']), 0)
        return self._format_response(response, format, _U_COLUMNS)

    def impersonate(self, user_or_id):
        record = self.user_info(user_or_id, internal=True)
        old_headers = self.session.headers.copy()
        try:
            self._post(f'users/{record["id"]}/impersonation')
            params = {'client_id': 'anaconda-platform',
                      'scope': 'openid',
                      'response_type': 'code',
                      'redirect_uri': f'https://{self.hostname}/login'}
            self._get('/auth/realms/AnacondaPlatform/protocol/openid-connect/auth', params=params)
            cookies, self.session.cookies = self.session.cookies, LWPCookieJar()
            return cookies
        finally:
            self.session.cookies.clear()
            self.session.headers = old_headers<|MERGE_RESOLUTION|>--- conflicted
+++ resolved
@@ -10,11 +10,7 @@
 from datetime import datetime
 from dateutil import parser
 import getpass
-<<<<<<< HEAD
 from tempfile import TemporaryDirectory
-=======
-import tarfile
->>>>>>> 793a1f9b
 
 from .config import config
 from .identifier import Identifier
